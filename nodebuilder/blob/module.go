package blob

import (
	"context"

	"go.uber.org/fx"

	"github.com/celestiaorg/celestia-node/blob"
	"github.com/celestiaorg/celestia-node/header"
	headerService "github.com/celestiaorg/celestia-node/nodebuilder/header"
	"github.com/celestiaorg/celestia-node/nodebuilder/state"
	"github.com/celestiaorg/celestia-node/share/shwap"
)

func ConstructModule() fx.Option {
	return fx.Module("blob",
		fx.Provide(
			func(service headerService.Module) func(context.Context, uint64) (*header.ExtendedHeader, error) {
				return service.GetByHeight
			},
		),
		fx.Provide(
			func(service headerService.Module) func(context.Context) (<-chan *header.ExtendedHeader, error) {
				return service.Subscribe
			},
		),
		fx.Provide(fx.Annotate(
			func(
				state state.Module,
				sGetter share.Getter,
				getByHeightFn func(context.Context, uint64) (*header.ExtendedHeader, error),
				subscribeFn func(context.Context) (<-chan *header.ExtendedHeader, error),
			) *blob.Service {
				return blob.NewService(state, sGetter, getByHeightFn, subscribeFn)
			},
			fx.OnStart(func(ctx context.Context, serv *blob.Service) error {
				return serv.Start(ctx)
			}),
			fx.OnStop(func(ctx context.Context, serv *blob.Service) error {
				return serv.Stop(ctx)
			}),
<<<<<<< HEAD
		fx.Provide(func(
			state state.Module,
			sGetter shwap.Getter,
			getByHeightFn func(context.Context, uint64) (*header.ExtendedHeader, error),
		) Module {
			return blob.NewService(state, sGetter, getByHeightFn)
		}))
=======
		)),
		fx.Provide(func(serv *blob.Service) Module {
			return serv
		}),
	)
>>>>>>> 0dac7600
}<|MERGE_RESOLUTION|>--- conflicted
+++ resolved
@@ -9,7 +9,7 @@
 	"github.com/celestiaorg/celestia-node/header"
 	headerService "github.com/celestiaorg/celestia-node/nodebuilder/header"
 	"github.com/celestiaorg/celestia-node/nodebuilder/state"
-	"github.com/celestiaorg/celestia-node/share/shwap"
+	"github.com/celestiaorg/celestia-node/share"
 )
 
 func ConstructModule() fx.Option {
@@ -39,19 +39,9 @@
 			fx.OnStop(func(ctx context.Context, serv *blob.Service) error {
 				return serv.Stop(ctx)
 			}),
-<<<<<<< HEAD
-		fx.Provide(func(
-			state state.Module,
-			sGetter shwap.Getter,
-			getByHeightFn func(context.Context, uint64) (*header.ExtendedHeader, error),
-		) Module {
-			return blob.NewService(state, sGetter, getByHeightFn)
-		}))
-=======
 		)),
 		fx.Provide(func(serv *blob.Service) Module {
 			return serv
 		}),
 	)
->>>>>>> 0dac7600
 }