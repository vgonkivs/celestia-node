package share

import (
	"context"
	"errors"

<<<<<<< HEAD
=======
	"github.com/celestiaorg/celestia-app/v2/pkg/da"
	"github.com/celestiaorg/rsmt2d"

>>>>>>> 0dac7600
	"github.com/celestiaorg/celestia-node/header"
)

// ErrNotAvailable is returned whenever DA sampling fails.
var ErrNotAvailable = errors.New("share: data not available")

// Availability defines interface for validation of Shares' availability.
//
//go:generate mockgen -destination=availability/mocks/availability.go -package=mocks . Availability
type Availability interface {
	// SharesAvailable subjectively validates if Shares committed to the given Root are available on
	// the Network.
	SharesAvailable(context.Context, *header.ExtendedHeader) error
}<|MERGE_RESOLUTION|>--- conflicted
+++ resolved
@@ -4,17 +4,28 @@
 	"context"
 	"errors"
 
-<<<<<<< HEAD
-=======
 	"github.com/celestiaorg/celestia-app/v2/pkg/da"
 	"github.com/celestiaorg/rsmt2d"
 
->>>>>>> 0dac7600
 	"github.com/celestiaorg/celestia-node/header"
 )
 
 // ErrNotAvailable is returned whenever DA sampling fails.
 var ErrNotAvailable = errors.New("share: data not available")
+
+// Root represents root commitment to multiple Shares.
+// In practice, it is a commitment to all the Data in a square.
+type Root = da.DataAvailabilityHeader
+
+// NewRoot generates Root(DataAvailabilityHeader) using the
+// provided extended data square.
+func NewRoot(eds *rsmt2d.ExtendedDataSquare) (*Root, error) {
+	dah, err := da.NewDataAvailabilityHeader(eds)
+	if err != nil {
+		return nil, err
+	}
+	return &dah, nil
+}
 
 // Availability defines interface for validation of Shares' availability.
 //
