--- conflicted
+++ resolved
@@ -133,7 +133,6 @@
 	assert.EqualValues(t, 60, checkpoint.SampleFrom-1)
 }
 
-<<<<<<< HEAD
 // TODO(@walldiss): BEFP test will not work until BEFP-shwap integration
 // func TestDASer_stopsAfter_BEFP(t *testing.T) {
 //	ctx, cancel := context.WithTimeout(context.Background(), time.Second*20)
@@ -202,77 +201,8 @@
 //		require.NoError(t, res)
 //	}
 //	// wait for manager to finish catchup
-//	require.True(t, daser.running == 0)
+//	require.False(t, daser.running.Load())
 //}
-=======
-func TestDASer_stopsAfter_BEFP(t *testing.T) {
-	ctx, cancel := context.WithTimeout(context.Background(), time.Second*20)
-	t.Cleanup(cancel)
-
-	ds := ds_sync.MutexWrap(datastore.NewMapDatastore())
-	bServ := ipld.NewMemBlockservice()
-	// create mock network
-	net, err := mocknet.FullMeshLinked(1)
-	require.NoError(t, err)
-	// create pubsub for host
-	ps, err := pubsub.NewGossipSub(ctx, net.Hosts()[0],
-		pubsub.WithMessageSignaturePolicy(pubsub.StrictNoSign))
-	require.NoError(t, err)
-	avail := full.TestAvailability(t, getters.NewIPLDGetter(bServ))
-	// 15 headers from the past and 15 future headers
-	mockGet, sub, _ := createDASerSubcomponents(t, bServ, 15, 15)
-
-	// create fraud service and break one header
-	getter := func(ctx context.Context, height uint64) (*header.ExtendedHeader, error) {
-		return mockGet.GetByHeight(ctx, height)
-	}
-	headGetter := func(ctx context.Context) (*header.ExtendedHeader, error) {
-		return mockGet.Head(ctx)
-	}
-	unmarshaler := fraud.MultiUnmarshaler[*header.ExtendedHeader]{
-		Unmarshalers: map[fraud.ProofType]func([]byte) (fraud.Proof[*header.ExtendedHeader], error){
-			byzantine.BadEncoding: func(data []byte) (fraud.Proof[*header.ExtendedHeader], error) {
-				befp := &byzantine.BadEncodingProof{}
-				return befp, befp.UnmarshalBinary(data)
-			},
-		},
-	}
-
-	fserv := fraudserv.NewProofService[*header.ExtendedHeader](ps,
-		net.Hosts()[0],
-		getter,
-		headGetter,
-		unmarshaler,
-		ds,
-		false,
-		"private",
-	)
-	require.NoError(t, fserv.Start(ctx))
-	mockGet.headers[1] = headerfraud.CreateFraudExtHeader(t, mockGet.headers[1], bServ)
-	newCtx := context.Background()
-
-	// create and start DASer
-	daser, err := NewDASer(avail, sub, mockGet, ds, fserv, newBroadcastMock(1))
-	require.NoError(t, err)
-
-	resultCh := make(chan error)
-	go fraud.OnProof[*header.ExtendedHeader](newCtx, fserv, byzantine.BadEncoding,
-		func(fraud.Proof[*header.ExtendedHeader]) {
-			resultCh <- daser.Stop(newCtx)
-		})
-
-	require.NoError(t, daser.Start(newCtx))
-	// wait for fraud proof will be handled
-	select {
-	case <-ctx.Done():
-		t.Fatal(ctx.Err())
-	case res := <-resultCh:
-		require.NoError(t, res)
-	}
-	// wait for manager to finish catchup
-	require.False(t, daser.running.Load())
-}
->>>>>>> 2a9acb45
 
 func TestDASerSampleTimeout(t *testing.T) {
 	ctx, cancel := context.WithTimeout(context.Background(), time.Second*5)
